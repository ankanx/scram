/// @file scram.cc
/// Main entrance.
#include <iostream>
#include <string>

#include <boost/exception/all.hpp>
#include <boost/program_options.hpp>
#include <boost/filesystem.hpp>

#include "fault_tree_analysis.h"
#include "risk_analysis.h"
#include "settings.h"
#include "version.h"

namespace po = boost::program_options;
namespace fs = boost::filesystem;

using namespace scram;

/// Command line SCRAM entrance.
/// @returns 0 for success.
/// @returns 1 for errored state.
int main(int argc, char* argv[]) {
  // Parse command line options.
  std::string usage = "Usage:    scram [input-file] [opts]";
  po::options_description desc("Allowed options");
  po::variables_map vm;

  try {
    desc.add_options()
        ("help,h", "display this help message")
        ("version", "display version information")
        ("input-file", po::value<std::string>(),
         "xml input file with analysis entities")
        ("validate,v", "only validate input files")
        ("graph-only,g", "produce graph without analysis")
        ("analysis,a", po::value<std::string>()->default_value("default"),
         "type of analysis to be performed on this input")
        ("rare-event,r", "use the rare event approximation")
        ("mcub,m", "use the MCUB approximation for probability calculations")
        ("limit-order,l", po::value<int>()->default_value(20),
         "upper limit for cut set order")
        ("nsums,s", po::value<int>()->default_value(1000000),
         "number of sums in series expansion for probability calculations")
        ("cut-off,c", po::value<double>()->default_value(1e-8),
         "cut-off probability for cut sets")
        ("output,o", po::value<std::string>(), "output file")
        ;

    po::store(po::parse_command_line(argc, argv, desc), vm);
  } catch (std::exception& err) {
    std::cout << "Invalid arguments.\n"
        << usage << "\n\n" << desc << "\n";
    return 1;
  }
  po::notify(vm);

  po::positional_options_description p;
  p.add("input-file", 1);

  po::store(po::command_line_parser(argc, argv).options(desc).positional(p).
            run(), vm);
  po::notify(vm);

  // Process command line args.
  if (vm.count("help")) {
    std::cout << usage << "\n\n" << desc << "\n";
    return 0;
  }

  if (vm.count("version")) {
    std::cout << "SCRAM " << version::core()
        << " (" << version::describe() << ")"
        << "\n\nDependencies:\n";
    std::cout << "   Boost    " << version::boost() << "\n";
    std::cout << "   xml2     " << version::xml2() << "\n";
    return 0;
  }

  if (!vm.count("input-file")) {
    std::string msg = "No input file given.\n";
    std::cout << msg << std::endl;
    std::cout << usage << "\n\n" << desc << "\n";
    return 1;
  }

<<<<<<< HEAD
  try {  // Catch exceptions only for non-debug builds.
    // Determine required analysis.
    // FTA naive is assumed if no arguments are given.
    std::string analysis = vm["analysis"].as<std::string>();
    bool graph_only = false;
    bool rare_event = false;
    bool mcub = false;

    // Determin if only graphing instructions are requested.
    if (vm.count("graph-only")) graph_only = true;
=======
  if (vm.count("rare-event") && vm.count("mcub")) {
    std::string msg = "The rare event and MCUB approximations cannot be "
                      "applied at the time.";
    std::cout << msg << "\n" << std::endl;
    std::cout << usage << "\n\n" << desc << std::endl;
    return 1;
  }

#ifdef NDEBUG
  try {  // Catch exceptions only for non-debug builds.
#endif
    // Analysis settings.
    Settings settings;

>>>>>>> 12a223e8
    // Determine if the rare event approximation is requested.
    if (vm.count("rare-event")) settings.approx("rare");
    // Determine if the MCUB approximation is requested.
    if (vm.count("mcub")) settings.approx("mcub");

    settings.limit_order(vm["limit-order"].as<int>())
        .num_sums(vm["nsums"].as<int>())
        .cut_off(vm["cut-off"].as<double>())
        .fta_type(vm["analysis"].as<std::string>());

    // Initiate risk analysis.
    RiskAnalysis* ran = new RiskAnalysis();
    ran->AddSettings(settings);

    // Read input files and setup.
    std::string input_file = vm["input-file"].as<std::string>();

    // Process input and validate it.
    ran->ProcessInput(input_file);

    // Stop if only validation is requested.
    if (vm.count("validate")) {
      std::cout << "The files are VALID." << std::endl;
      return 0;
    }

    // Graph if requested.
    if (vm.count("graph-only")) {
      ran->GraphingInstructions();
      return 0;
    }

    // Analyze.
    ran->Analyze();

    // Report results.
    std::string output = "cli";  // Output to command line by default.
    if (vm.count("output")) {
      output = vm["output"].as<std::string>();
    }
    ran->Report(output);  // May throw boost exceptions according to Coverity.

    delete ran;

  } catch (IOError& io_err) {
    std::cerr << "SCRAM I/O Error\n" << std::endl;
    std::cerr << io_err.what() << std::endl;
    return 1;
  } catch (ValidationError& vld_err) {
    std::cerr << "SCRAM Validation Error\n" << std::endl;
    std::cerr << vld_err.what() << std::endl;
    return 1;
  } catch (ValueError& val_err) {
    std::cerr << "SCRAM Value Error\n" << std::endl;
    std::cerr << val_err.what() << std::endl;
    return 1;
  } catch (boost::exception& boost_err) {
    std::cerr << "Boost Exception:\n" << std::endl;
    std::cerr << boost::diagnostic_information(boost_err) << std::endl;
    return 1;
  } catch (std::exception& std_err) {
    std::cerr << "Standard Exception:\n" << std::endl;
    std::cerr << std_err.what() << std::endl;
    return 1;
  }

  return 0;
}  // End of main.<|MERGE_RESOLUTION|>--- conflicted
+++ resolved
@@ -84,18 +84,6 @@
     return 1;
   }
 
-<<<<<<< HEAD
-  try {  // Catch exceptions only for non-debug builds.
-    // Determine required analysis.
-    // FTA naive is assumed if no arguments are given.
-    std::string analysis = vm["analysis"].as<std::string>();
-    bool graph_only = false;
-    bool rare_event = false;
-    bool mcub = false;
-
-    // Determin if only graphing instructions are requested.
-    if (vm.count("graph-only")) graph_only = true;
-=======
   if (vm.count("rare-event") && vm.count("mcub")) {
     std::string msg = "The rare event and MCUB approximations cannot be "
                       "applied at the time.";
@@ -104,13 +92,10 @@
     return 1;
   }
 
-#ifdef NDEBUG
   try {  // Catch exceptions only for non-debug builds.
-#endif
     // Analysis settings.
     Settings settings;
 
->>>>>>> 12a223e8
     // Determine if the rare event approximation is requested.
     if (vm.count("rare-event")) settings.approx("rare");
     // Determine if the MCUB approximation is requested.
